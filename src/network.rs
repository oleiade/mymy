use std::fmt::{Display, Formatter};
use std::net::{IpAddr, Ipv4Addr, SocketAddr};
<<<<<<< HEAD
use std::vec;
=======
use std::time::Duration;
>>>>>>> 9d3fd17a

use anyhow::Result;
use clap::ValueEnum;
use serde::{Deserialize, Serialize};
use tokio::task::spawn_blocking;
use trust_dns_resolver::config::{NameServerConfig, Protocol, ResolverConfig, ResolverOpts};
<<<<<<< HEAD
use trust_dns_resolver::{system_conf, TokioAsyncResolver, TokioHandle};
use sysinfo::{NetworkExt, System, SystemExt};
=======
use trust_dns_resolver::{system_conf, TokioAsyncResolver, TokioHandle, AsyncResolver};

use crate::format::human_readable_duration;
>>>>>>> 9d3fd17a

#[derive(Serialize)]
pub struct IpReport {
    #[serde(skip_serializing_if = "Option::is_none")]
    public: Option<IpAddr>,

    #[serde(skip_serializing_if = "Option::is_none")]
    local: Option<IpAddr>,
}

impl Display for IpReport {
    fn fmt(&self, f: &mut Formatter<'_>) -> std::fmt::Result {
        if let Some(public) = &self.public {
            write!(f, "public\t{}", public)?;
        }

        if let Some(local) = &self.local {
            write!(f, "local\t{}", local)?;
        }

        Ok(())
    }
}

/// A categorized IP address.
#[derive(Serialize, Deserialize, Debug)]
pub struct Ip {
    /// The IP address.
    #[serde(rename(serialize = "ip", deserialize = "ip"))]
    pub address: IpAddr,

    /// The category of the IP address.
    pub category: IpCategory,
}

impl Display for Ip {
    fn fmt(&self, f: &mut Formatter) -> std::fmt::Result {
        write!(f, "{}\t{}", self.category, self.address)
    }
}

/// Queries the public IP address from the provided dns server.
/// Only an IPv4 address is returned.
///
/// # Arguments
///
/// * `dns_server_host` - The DNS server host to query the public IP address from.
/// * `dns_server_port` - The DNS server port to query the public IP address from.
///
/// # Returns
///
/// The public IP address.
///
/// # Errors
///
/// If the DNS server host cannot be parsed, or if the DNS server cannot be queried.
///
/// # Examples
///
/// ```
/// use std::net::IpAddr;
///
/// let public_ip = ip::query_public_ip(ip::OPENDNS_SERVER_HOST, 53).unwrap();
/// println!("public ip: {}", public_ip);
/// ```
pub async fn query_public_ip(dns_server_host: &str, dns_server_port: u16) -> Result<IpAddr> {
    // Set up the resolver configuration
    let dns_server_addr = SocketAddr::new(dns_server_host.parse()?, dns_server_port);
    let nameserver_config = NameServerConfig::new(dns_server_addr, Protocol::Udp);
    let resolver_config = ResolverConfig::from_parts(None, vec![], vec![nameserver_config]);

    let mut resolver_opts = ResolverOpts::default();
    resolver_opts.ndots = 1;
    resolver_opts.timeout = std::time::Duration::from_secs(5);

    // Create the resolver
    let resolver = TokioAsyncResolver::new(resolver_config, resolver_opts, TokioHandle)?;

    // Query the public IP address from the OpenDNS server
    let ipv4_response = resolver.ipv4_lookup("myip.opendns.com").await?;

    let ipv4: &Ipv4Addr = ipv4_response.iter().next().unwrap();

    Ok(IpAddr::V4(*ipv4))
}

/// The default DNS server port.
///
/// This constant is used as a default to query the public IP address
pub const DNS_DEFAULT_PORT: u16 = 53;

/// The openDNS server host.
///
/// This constant is used as a default to query the public IP address
pub const OPENDNS_SERVER_HOST: &str = "208.67.222.222";

/// Lists the DNS servers from the system configuration.
///
/// The DNS servers are returned as a list of IP addresses.
/// The DNS servers are deduplicated.
/// The DNS servers are returned in the order they are defined in the system configuration.
///
/// # Returns
///
/// The DNS servers:
///   * The DNS servers are returned as a list of IP addresses.
///   * The DNS servers are deduplicated.
///   * The DNS servers are returned in the order they are defined in the system configuration.
///
/// # Errors
///
/// If the system configuration cannot be read.
///
/// # Examples
///
/// ```
/// let dns_servers = ip::list_dns_servers().unwrap();
/// println!("dns servers: {:?}", dns_servers);
/// ```
pub async fn list_dns_servers() -> Result<Vec<String>> {
    let (conf, _) = system_conf::read_system_conf()?;
    let mut nameservers = conf
        .name_servers()
        .iter()
        .map(|ns| {
            ns.socket_addr
                .to_string()
                .splitn(2, ':')
                .next()
                .unwrap()
                .to_owned()
        })
        .collect::<Vec<_>>();

    nameservers.dedup();

    Ok(nameservers)
}

/// Holds the category of an IP address. The category can be public, local or any.
#[derive(Copy, Clone, Debug, Deserialize, PartialEq, Eq, PartialOrd, Ord, Serialize, ValueEnum)]
pub enum IpCategory {
    #[clap(name = "public")]
    Public,

    #[clap(name = "local")]
    Local,

    #[clap(name = "any")]
    Any,
}

impl Display for IpCategory {
    fn fmt(&self, f: &mut Formatter<'_>) -> std::fmt::Result {
        match self {
            IpCategory::Public => write!(f, "public"),
            IpCategory::Local => write!(f, "local"),
            IpCategory::Any => write!(f, "*"),
        }
    }
}

/// Lists the network interfaces of the system.
///
/// # Returns
///
/// A vector holding the network interfaces.
/// The network interfaces are returned in the order they are defined in the system configuration.
///
/// # Errors
///
/// If the system configuration cannot be read.
///
/// # Examples
///
/// ```
/// let interfaces = ip::list_interfaces().unwrap();
/// println!("interfaces: {:?}", interfaces);
/// ```
pub async fn interfaces() -> Result<Vec<Interface>> {
    spawn_blocking(|| get_if_addrs::get_if_addrs())
        .await??
        .into_iter()
        .try_fold(Vec::new(), |mut acc, i| {
            acc.push(Interface {
                name: i.name.clone(),
                ip: i.ip().to_string(),
            });
            Ok(acc)
        })
}

/// A network interface.
#[derive(Serialize)]
pub struct Interface {
    /// The name of the network interface.
    name: String,

    /// The IP address of the network interface.
    ip: String,
}

impl Display for Interface {
    fn fmt(&self, f: &mut std::fmt::Formatter<'_>) -> std::fmt::Result {
        write!(f, "{}\t{}", self.name, self.ip)
    }
}
<<<<<<< HEAD
/// Lists those interfaces that have an associated mac address.
/// 
/// # Returns
/// 
/// A vector holding the mac address and the name of the intreface.
/// 
/// # Errors
/// 
/// If the system configuration cannot be read.
/// 
/// # Examples
/// 
/// ```
/// let mac_addresses = ip::_mac_addresses().unwrap();
/// for e in mac_addresses {
///     println!("Interface: {}, mac address: {}", e.name, e.address);
/// }
/// ```
pub async fn mac_addresses() -> Result<Vec<MacAddress>> {
     let mut system_info = System::new();

     // Get only the network information of the system
     system_info.refresh_networks_list();
     let networks = system_info.networks();
     let mut addresses : Vec<MacAddress> = Vec::new(); 

     for (interface_name, network) in networks {
        let mac_address = network.mac_address();

        // Some interfaces could not have a mac address       
        if !mac_address.is_unspecified(){
            let mut pretty_address = String::with_capacity(17);
            for (pos, e) in mac_address.0.to_vec().iter().enumerate() {
                if pos != 0 {
                    pretty_address.push(':');
                }
            // Format the number as HEX pairs
            pretty_address.push_str(&format!("{:02X}", e));
        }
            addresses.push(MacAddress { 
                name: interface_name.to_string(), 
                address: pretty_address.to_owned(),
          });
        }
     }
     Ok(addresses)
}

/// A Mac Address
#[derive(Serialize, Deserialize, Debug)]
pub struct MacAddress {
    /// The  network interface name
    #[serde(rename(deserialize = "interface_name", serialize= "interface_name"))]
    name: String,
    /// The Mac address
    #[serde(rename(deserialize = "mac_address", serialize= "mac_address"))]
    address: String,
}

impl Display for MacAddress {
    fn fmt(&self, f: &mut std::fmt::Formatter<'_>) -> std::fmt::Result {
        write!(f, "{}\t{}", self.name, self.address)
    }

=======

pub async fn resolve_domain(domain: &str) -> Option<IpAddr> {
    let resolver = AsyncResolver::tokio_from_system_conf()
        .expect("failed to create resolver");
    match resolver.lookup_ip(domain).await {
        Ok(lookup) => lookup.iter().next(),
        Err(_) => None,
    }
}

pub async fn ping_once(target: IpAddr, timeout: Duration) -> Result<Ping> {
    use surge_ping::ping;
    let payload = [0; 8];
    let (_, duration) = ping(target, &payload).await?;

    if duration > timeout {
        return Err(anyhow::anyhow!("pinging {} timed out", target));
    }

    Ok(Ping { target, duration })
}

async fn median_latency(target: IpAddr, interval: Duration, timeout: Duration) -> Option<f64> {
    let mut samples = Vec::new();

    loop {
        if let Ok(ping) = ping_once(target, timeout).await {
            samples.push(ping.duration);
            if samples.len() >= 10 {
                break;
            }
        }

        tokio::time::sleep(interval).await;
    }

    if samples.is_empty() {
        return None;
    } else {
        samples.sort_unstable();

        let mid = samples.len() / 2;
        if samples.len() % 2 == 0 {
            Some((samples[mid - 1] + samples[mid]).as_secs_f64() / 2.0)
        } else {
            Some(samples[mid].as_secs_f64())
        }
    }
}

#[derive(Serialize)]
pub struct Ping {
    target: IpAddr,
    duration: Duration,
}

impl Display for Ping {
    fn fmt(&self, f: &mut Formatter<'_>) -> std::fmt::Result {
        write!(f, "{}\t{}", self.target, human_readable_duration(self.duration))
    }
>>>>>>> 9d3fd17a
}<|MERGE_RESOLUTION|>--- conflicted
+++ resolved
@@ -1,24 +1,18 @@
 use std::fmt::{Display, Formatter};
 use std::net::{IpAddr, Ipv4Addr, SocketAddr};
-<<<<<<< HEAD
+use std::time::Duration;
 use std::vec;
-=======
-use std::time::Duration;
->>>>>>> 9d3fd17a
 
 use anyhow::Result;
 use clap::ValueEnum;
 use serde::{Deserialize, Serialize};
 use tokio::task::spawn_blocking;
 use trust_dns_resolver::config::{NameServerConfig, Protocol, ResolverConfig, ResolverOpts};
-<<<<<<< HEAD
-use trust_dns_resolver::{system_conf, TokioAsyncResolver, TokioHandle};
+use trust_dns_resolver::{system_conf, TokioAsyncResolver, TokioHandle, AsyncResolver};
 use sysinfo::{NetworkExt, System, SystemExt};
-=======
-use trust_dns_resolver::{system_conf, TokioAsyncResolver, TokioHandle, AsyncResolver};
 
 use crate::format::human_readable_duration;
->>>>>>> 9d3fd17a
+
 
 #[derive(Serialize)]
 pub struct IpReport {
@@ -226,7 +220,7 @@
         write!(f, "{}\t{}", self.name, self.ip)
     }
 }
-<<<<<<< HEAD
+
 /// Lists those interfaces that have an associated mac address.
 /// 
 /// # Returns
@@ -291,7 +285,7 @@
         write!(f, "{}\t{}", self.name, self.address)
     }
 
-=======
+}
 
 pub async fn resolve_domain(domain: &str) -> Option<IpAddr> {
     let resolver = AsyncResolver::tokio_from_system_conf()
@@ -352,5 +346,4 @@
     fn fmt(&self, f: &mut Formatter<'_>) -> std::fmt::Result {
         write!(f, "{}\t{}", self.target, human_readable_duration(self.duration))
     }
->>>>>>> 9d3fd17a
 }